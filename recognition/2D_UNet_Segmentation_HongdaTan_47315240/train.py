import os
import torch
import torch.nn as nn
import torch.optim as optim
from torch.utils.data import DataLoader
from modules import UNet
from dataset import ProstateCancerDataset
from sklearn.model_selection import train_test_split
import matplotlib.pyplot as plt

# Check if GPU is available, else use CPU
device = torch.device("cuda" if torch.cuda.is_available() else "cpu")

# Hyperparameters
lr = 0.001
batch_size = 8
epochs = 50

# Initialize model, loss, optimizer
model = UNet().to(device)  # Move the model to the appropriate device (GPU/CPU)
criterion = nn.BCELoss()
optimizer = optim.Adam(model.parameters(), lr=lr)

# Load dataset directories (replace with your actual paths)
image_dir = r'1HipMRI_study_keras_slices_data/keras_slices_train'
mask_dir = r'1HipMRI_study_keras_slices_data/keras_slices_seg_train'

train_dataset = ProstateCancerDataset(image_dir, mask_dir)
train_loader = DataLoader(train_dataset, batch_size=batch_size, shuffle=True, num_workers=4, pin_memory=True)

# Define your model, loss, and optimizer (as before)
model = UNet(in_channels=1, out_channels=1).to(device)  # Example: Grayscale in, single class out
criterion = nn.BCELoss()
optimizer = optim.Adam(model.parameters(), lr=lr)

<<<<<<< HEAD
# Function to plot training loss
=======
>>>>>>> a52212d6
def plot_training_loss(train_loss):
    plt.plot(train_loss, label="Train Loss")
    plt.xlabel("Epoch")
    plt.ylabel("Loss")
    plt.title("Training Loss Over Time")
    plt.legend()
    plt.show()

# Training loop
def train():
    train_loss_per_epoch = []  # To store average loss per epoch
    for epoch in range(epochs):
        model.train()
        running_loss = 0
        for i, (images, masks) in enumerate(train_loader):
            images, masks = images.to(device), masks.to(device)
            optimizer.zero_grad()
            outputs = model(images)
            loss = criterion(outputs, masks)
            loss.backward()
            optimizer.step()
            running_loss += loss.item()

            if i % 100 == 0:
                print(f"Epoch [{epoch+1}/{epochs}], Step [{i}/{len(train_loader)}], Loss: {loss.item():.4f}")
                
        # Calculate and store average loss for the epoch
        avg_loss = running_loss / len(train_loader)
        train_loss_per_epoch.append(avg_loss)
        print(f"Epoch [{epoch+1}/{epochs}], Train Loss: {running_loss / len(train_loader):.4f}")
    # Plot training loss after completing all epochs
    plot_training_loss(train_loss_per_epoch)

if __name__ == "__main__":
    train()<|MERGE_RESOLUTION|>--- conflicted
+++ resolved
@@ -33,10 +33,6 @@
 criterion = nn.BCELoss()
 optimizer = optim.Adam(model.parameters(), lr=lr)
 
-<<<<<<< HEAD
-# Function to plot training loss
-=======
->>>>>>> a52212d6
 def plot_training_loss(train_loss):
     plt.plot(train_loss, label="Train Loss")
     plt.xlabel("Epoch")
