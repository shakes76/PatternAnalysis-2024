# 3D U-Net
## Model description
The 3D U-Net is an extension of the original 2D U-Net architecture which deals in 3D data instead.
The main focus is that the model performs voxel-wise segmentation where each voxel is assigned a class label.
This model is typically used in medical imaging to segment organs or identify tumors in MRI scans. 

<<<<<<< HEAD
##How it works
=======
##How it works

>>>>>>> 8f74e980
<|MERGE_RESOLUTION|>--- conflicted
+++ resolved
@@ -2,11 +2,4 @@
 ## Model description
 The 3D U-Net is an extension of the original 2D U-Net architecture which deals in 3D data instead.
 The main focus is that the model performs voxel-wise segmentation where each voxel is assigned a class label.
-This model is typically used in medical imaging to segment organs or identify tumors in MRI scans. 
-
-<<<<<<< HEAD
-##How it works
-=======
-##How it works
-
->>>>>>> 8f74e980
+This model is typically used in medical imaging to segment organs or identify tumors in MRI scans. 