--- conflicted
+++ resolved
@@ -86,11 +86,7 @@
     plt.title("Dice Coefficient across test inputs")
     plt.legend()
     plt.grid(True)
-<<<<<<< HEAD
-    plt.savefig('dice_scores_test_paper.png')
-=======
     plt.savefig('dice_scores_test_weighted_loss.png')
->>>>>>> 4bfd0fd5
     plt.close()
 
 
