--- conflicted
+++ resolved
@@ -100,7 +100,6 @@
 Graph Convolutional Networks (GCN) leverage the principles of convolutional neural networks to operate directly on graph-structured data. The key idea is to use the spectral domain of the graph to learn a transformation of node features. GCNs are designed to perform node classification tasks by aggregating features from a node's neighbourhood in the graph, effectively capturing local structures. The propagation rule can be expressed as:
 
 [FORMULA]
-<<<<<<< HEAD
 
 GCNs are particularly effective for semi-supervised learning, where only a small subset of nodes has labeled information.
 
@@ -121,6 +120,10 @@
 
 ### Simplified Graph Convolution (SGC)
 Simplified Graph Convolution (SGC) reduces the complexity of graph convolutional operations by removing non-linearities and employing a single linear transformation. The key innovation is the simplification of the message-passing framework into a single matrix multiplication, effectively treating the graph structure as a single layer. The transformation can be expressed as:
+
+[FORMULA]
+
+SGC is efficient and effective for node classification, particularly in scenarios where deeper layers do not significantly improve performance.
 
 [FORMULA]
 
@@ -241,30 +244,4 @@
 
 - Hamilton, W. L., Ying, R., & Leskovec, J. (2018). Inductive Representation Learning on Large Graphs. ArXiv:1706.02216 [Cs, Stat]. https://arxiv.org/abs/1706.02216
 
-- Wu, F., Zhang, T., Souza Jr. , A. H. de, Fifty, C., Yu, T., & Weinberger, K. Q. (2019, June 20). Simplifying Graph Convolutional Networks. ArXiv.org. https://doi.org/10.48550/arXiv.1902.07153
-=======
-
-GCNs are particularly effective for semi-supervised learning, where only a small subset of nodes has labeled information.
-
-### Graph Attention Networks (GAT)
-Graph Attention Networks (GAT) introduce an attention mechanism to the graph convolution process, allowing nodes to weigh their neighbours' contributions based on their importance. GATs utilise self-attention to learn the coefficients for each edge, thereby adapting the influence of connected nodes dynamically. The attention coefficients can be computed as:
-
-[FORMULA]
-
-By focusing on relevant neighbours, GATs enhance the model's expressiveness and robustness against noise in the graph structure.
-
-### Graph Sample and Aggregation (GraphSAGE)
-Graph Sample and Aggregation (GraphSAGE) is designed to handle large graphs by sampling a fixed-size neighbourhood of each node rather than considering the entire graph. It employs various aggregation functions (mean, LSTM, pooling) to merge information from sampled neighbours into the target node's representation. The update rule is as follows:
-
-[FORMULA]
-
-GraphSAGE enables inductive learning, allowing the model to generalize to unseen nodes during training.
-
-
-### Simplified Graph Convolution (SGC)
-Simplified Graph Convolution (SGC) reduces the complexity of graph convolutional operations by removing non-linearities and employing a single linear transformation. The key innovation is the simplification of the message-passing framework into a single matrix multiplication, effectively treating the graph structure as a single layer. The transformation can be expressed as:
-
-[FORMULA]
-
-SGC is efficient and effective for node classification, particularly in scenarios where deeper layers do not significantly improve performance.
->>>>>>> 041636ac
+- Wu, F., Zhang, T., Souza Jr. , A. H. de, Fifty, C., Yu, T., & Weinberger, K. Q. (2019, June 20). Simplifying Graph Convolutional Networks. ArXiv.org. https://doi.org/10.48550/arXiv.1902.07153