from tensorflow.keras import layers, models
from tensorflow.keras.applications import EfficientNetB0

# Build a GFNet model
<<<<<<< HEAD
# 
=======
>>>>>>> b98a46f3
def build_model(input_shape=(224,224,3)):
    base_model = EfficientNetB0(include_top=False, input_shape=input_shape, pooling='avg')
    x = base_model.output
    # Gradient usually use "relu"
    x = layers.Dense(128, activation='relu')(x) #128 output dimensions (neurons)
    x = layers.Dropout(0.5)(x)
    # To solve a binary classification problem
    # softmax/sigmod - focus on binary or multi-classification/just 2-classification
    predictions = layers.Dense(2, activation='softmax')(x)

    model = models.Model(inputs=base_model.input, outputs=predictions)
    return model<|MERGE_RESOLUTION|>--- conflicted
+++ resolved
@@ -2,10 +2,6 @@
 from tensorflow.keras.applications import EfficientNetB0
 
 # Build a GFNet model
-<<<<<<< HEAD
-# 
-=======
->>>>>>> b98a46f3
 def build_model(input_shape=(224,224,3)):
     base_model = EfficientNetB0(include_top=False, input_shape=input_shape, pooling='avg')
     x = base_model.output
