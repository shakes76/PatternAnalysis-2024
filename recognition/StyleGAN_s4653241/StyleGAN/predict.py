--- conflicted
+++ resolved
@@ -2,12 +2,10 @@
 import torch
 import os
 from torchvision.utils import save_image
-<<<<<<< HEAD
+
 from torch.utils.data import Dataset
 import random
-=======
-from PIL import Image
->>>>>>> 447e257f
+
 
 from modules import *
 from config import *
@@ -77,7 +75,7 @@
                 os.makedirs(f'saved_examples/epoch{epoch}')
             save_image(img*0.5+0.5, f"saved_examples/epoch{epoch}/img_{i}.png")
 
-<<<<<<< HEAD
+
     gen.train()
 
 '''
@@ -96,31 +94,5 @@
 
     plt.tight_layout()
     plt.show()
-=======
 
-
-    save_dir = "/home/Student/s4653241/StyleGAN2/recognition/StyleGAN_s4653241/StyleGAN/saved_examples"
-    for i in range(5):
-        images= next(data_iter)  # Get a batch of images and labels
-
-        
-        # Save the first few images in each batch
-        for j in range(len(images)):
-            # Convert the image tensor to a numpy array and scale properly
-            img = images[j].permute(1, 2, 0).cpu().numpy()  # Convert to (H, W, C) and numpy
-
-            if img.max() <= 1.0:  # If normalized between 0-1, scale to 0-255
-                img = (img * 255).astype(np.uint8)
-            
-            # Ensure it has three channels; convert grayscale to RGB
-            if img.shape[2] == 1:
-                img = np.repeat(img, 3, axis=2)  # Convert single channel to RGB
-
-            # Create PIL image
-            pil_img = Image.fromarray(img)
-
-            # Save the image
-            pil_img.save(os.path.join(save_dir, f"batch_{i+1}_img_{j+1}.png"))
-
-        print(f"Images saved to {save_dir}")
->>>>>>> 447e257f
+ 